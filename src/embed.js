--- conflicted
+++ resolved
@@ -20,7 +20,7 @@
   [FACEBOOK]: true,
   [REDDIT]: true,
   [TWITCH]: true,
-  [DISCORD]: true,
+  [DISCORD]: true
 }
 
 // need to make sure we aren't affected by overlapping namespaces
@@ -55,17 +55,13 @@
 
 cleanContextForImports()
 
-<<<<<<< HEAD
-const iframeIntegrity = 'sha384-5SaE6x1BO5J/ezdZukSY6Vgt1Kz3KPTxOMLFmW8ofUKjNAw14Fvcq3cTGgcwdDwg'
-=======
 const iframeIntegrity = 'sha384-ejsd4Wlxgdy+Efc6E82hf5VqhqjqNEgbJYbb7HPar73jRF4gezfpSZ+9s7lhgIei'
->>>>>>> 49086db7
 const expectedCacheControlHeader = 'max-age=3600'
 
 restoreContextAfterImports()
 
 let thirdPartyCookiesSupported = true
-const receiveMessage = (evt) => {
+const receiveMessage = evt => {
   if (evt.data === 'torus:3PCunsupported') {
     log.info('unsupported 3rd party cookies')
     thirdPartyCookiesSupported = false
@@ -110,14 +106,14 @@
     network = {
       host: 'mainnet',
       chainId: 1,
-      networkName: 'mainnet',
+      networkName: 'mainnet'
     },
     showTorusButton = true,
     integrity = {
       check: false,
       hash: iframeIntegrity,
-      version,
-    },
+      version
+    }
   } = {}) {
     if (this.isInitalized) return Promise.reject(new Error('Already initialized'))
     const { torusUrl, logLevel } = await getTorusUrl(buildEnv, integrity)
@@ -150,7 +146,7 @@
       const response = await resp.text()
       const calculatedIntegrity = generateIntegrity(
         {
-          algorithms: ['sha384'],
+          algorithms: ['sha384']
         },
         response
       )
@@ -210,7 +206,7 @@
       const logOutStream = this.communicationMux.getStream('logout')
       logOutStream.write({ name: 'logOut' })
       const statusStream = this.communicationMux.getStream('status')
-      const statusStreamHandler = (status) => {
+      const statusStreamHandler = status => {
         if (!status.loggedIn) {
           this.isLoggedIn = false
           this.currentVerifier = ''
@@ -298,7 +294,7 @@
       successAlert.addEventListener('click', () => {
         this._handleWindow(preopenInstanceId, {
           target: '_blank',
-          features: 'directories=0,titlebar=0,toolbar=0,status=0,location=0,menubar=0,height=660,width=500',
+          features: 'directories=0,titlebar=0,toolbar=0,status=0,location=0,menubar=0,height=660,width=500'
         })
         torusAlert.remove()
       })
@@ -581,7 +577,7 @@
     this.metamaskStream = new LocalMessageDuplexStream({
       name: 'embed_metamask',
       target: 'iframe_metamask',
-      targetWindow: this.torusIframe.contentWindow,
+      targetWindow: this.torusIframe.contentWindow
     })
     this.metamaskStream.setMaxListeners(100)
 
@@ -591,7 +587,7 @@
     this.communicationStream = new LocalMessageDuplexStream({
       name: 'embed_comm',
       target: 'iframe_comm',
-      targetWindow: this.torusIframe.contentWindow,
+      targetWindow: this.torusIframe.contentWindow
     })
     this.communicationStream.setMaxListeners(100)
 
@@ -602,7 +598,7 @@
     const inpageProvider = new MetamaskInpageProvider(this.metamaskStream)
 
     // detect eth_requestAccounts and pipe to enable for now
-    const detectAccountRequestPrototypeModifier = (m) => {
+    const detectAccountRequestPrototypeModifier = m => {
       const originalMethod = inpageProvider[m]
       inpageProvider[m] = function providerFunc(method, ...args) {
         if (method && method === 'eth_requestAccounts') {
@@ -636,11 +632,11 @@
                 // eslint-disable-next-line promise/no-promise-in-callback
                 this.logout()
                   // eslint-disable-next-line promise/always-return
-                  .then((_) => {
+                  .then(_ => {
                     this.requestedVerifier = requestedVerifier
                     this._showLoginPopup(true, resolve, reject)
                   })
-                  .catch((error) => reject(error))
+                  .catch(error => reject(error))
               } else {
                 this._showLoggedIn()
                 resolve(res)
@@ -664,7 +660,7 @@
     const proxiedInpageProvider = new Proxy(inpageProvider, {
       // straight up lie that we deleted the property so that it doesnt
       // throw an error in strict mode
-      deleteProperty: () => true,
+      deleteProperty: () => true
     })
 
     this.ethereum = proxiedInpageProvider
@@ -673,7 +669,7 @@
     this.communicationMux = communicationMux
 
     const windowStream = communicationMux.getStream('window')
-    windowStream.on('data', (chunk) => {
+    windowStream.on('data', chunk => {
       if (chunk.name === 'create_window') {
         this._createPopupBlockAlert(chunk.data.preopenInstanceId)
       }
@@ -681,7 +677,7 @@
 
     // Show torus button if wallet has been hydrated/detected
     const statusStream = communicationMux.getStream('status')
-    statusStream.on('data', (status) => {
+    statusStream.on('data', status => {
       // login
       if (status.loggedIn) {
         this.isLoggedIn = status.loggedIn
@@ -709,7 +705,7 @@
     }
     // pretend to be Metamask for dapp compatibility reasons
     this.web3.currentProvider.isTorus = true
-    inpageProvider.on('accountsChanged', (accounts) => {
+    inpageProvider.on('accountsChanged', accounts => {
       this._updateKeyBtnAddress((accounts && accounts[0]) || '')
     })
     sendSiteMetadata(this.provider._rpcEngine)
@@ -725,18 +721,18 @@
         this._showLoggedOut()
         if (reject) reject(new Error('Modal has been closed'))
       }
-      const loginHandler = (verifier) => {
+      const loginHandler = verifier => {
         this.requestedVerifier = verifier
         this._showLoginPopup(calledFromEmbed, resolve, reject)
       }
-      Object.keys(this.enabledVerifiers).forEach((verifier) => {
+      Object.keys(this.enabledVerifiers).forEach(verifier => {
         if (this.enabledVerifiers[verifier]) {
           handleEvent(this[`${verifier}Login`], 'click', loginHandler, [verifier])
         }
       })
     } else {
       const oauthStream = this.communicationMux.getStream('oauth')
-      const loginHandler = (data) => {
+      const loginHandler = data => {
         const { err, selectedAddress } = data
         if (err) {
           log.error(err)
@@ -758,7 +754,7 @@
   setProvider({ host = 'mainnet', chainId = 1, networkName = 'mainnet' } = {}) {
     return new Promise((resolve, reject) => {
       const providerChangeStream = this.communicationMux.getStream('provider_change')
-      const handler = (chunk) => {
+      const handler = chunk => {
         const { err, success } = chunk.data
         log.info(chunk)
         if (err) {
@@ -771,7 +767,7 @@
       const preopenInstanceId = getPreopenInstanceId()
       this._handleWindow(preopenInstanceId, {
         target: '_blank',
-        features: 'directories=0,titlebar=0,toolbar=0,status=0,location=0,menubar=0,height=600,width=500',
+        features: 'directories=0,titlebar=0,toolbar=0,status=0,location=0,menubar=0,height=600,width=500'
       })
       providerChangeStream.write({
         name: 'show_provider_change',
@@ -779,12 +775,12 @@
           network: {
             host,
             chainId,
-            networkName,
+            networkName
           },
           type: configuration.networkList.includes(host) ? undefined : 'rpc',
           preopenInstanceId,
-          override: false,
-        },
+          override: false
+        }
       })
     })
   }
@@ -793,7 +789,7 @@
     return new Promise((resolve, reject) => {
       if (!this.isInitalized) {
         const providerChangeStream = this.communicationMux.getStream('provider_change')
-        const handler = (ev) => {
+        const handler = ev => {
           log.info(ev)
           const { err, success } = ev.data
           if (err) {
@@ -809,11 +805,11 @@
             network: {
               host,
               chainId,
-              networkName,
+              networkName
             },
             type: configuration.networkList.includes(host) ? undefined : 'rpc',
-            override: true,
-          },
+            override: true
+          }
         })
       } else reject(new Error('Already initialized'))
     })
@@ -828,7 +824,7 @@
     const finalPath = path ? `/${path}` : ''
     showWalletStream.write({ name: 'show_wallet', data: { path: finalPath } })
 
-    const showWalletHandler = (chunk) => {
+    const showWalletHandler = chunk => {
       if (chunk.name === 'show_wallet_instance') {
         const { instanceId } = chunk.data
         const finalUrl = `${this.torusUrl}/wallet${finalPath}?integrity=true&instanceId=${instanceId}`
@@ -881,7 +877,7 @@
       nodeDetails.torusNodePub,
       {
         verifier,
-        verifierId,
+        verifierId
       },
       isExtended
     )
@@ -896,10 +892,10 @@
       if (this.isLoggedIn) {
         const userInfoAccessStream = this.communicationMux.getStream('user_info_access')
         userInfoAccessStream.write({ name: 'user_info_access_request' })
-        const userInfoAccessHandler = (chunk) => {
+        const userInfoAccessHandler = chunk => {
           const {
             name,
-            data: { approved, payload, rejected, newRequest },
+            data: { approved, payload, rejected, newRequest }
           } = chunk
           if (name === 'user_info_access_response') {
             if (approved) {
@@ -908,7 +904,7 @@
               reject(new Error('User rejected the request'))
             } else if (newRequest) {
               const userInfoStream = this.communicationMux.getStream('user_info')
-              const userInfoHandler = (handlerChunk) => {
+              const userInfoHandler = handlerChunk => {
                 if (handlerChunk.name === 'user_info_response') {
                   if (handlerChunk.data.approved) {
                     resolve(handlerChunk.data.payload)
@@ -921,7 +917,7 @@
               const preopenInstanceId = getPreopenInstanceId()
               this._handleWindow(preopenInstanceId, {
                 target: '_blank',
-                features: 'directories=0,titlebar=0,toolbar=0,status=0,location=0,menubar=0,height=600,width=500',
+                features: 'directories=0,titlebar=0,toolbar=0,status=0,location=0,menubar=0,height=600,width=500'
               })
               userInfoStream.write({ name: 'user_info_request', data: { message, preopenInstanceId } })
             }
@@ -945,8 +941,8 @@
       windowStream.write({
         name: 'opened_window',
         data: {
-          preopenInstanceId,
-        },
+          preopenInstanceId
+        }
       })
       const closeHandler = ({ preopenInstanceId: receivedId, close }) => {
         if (receivedId === preopenInstanceId && close) {
@@ -959,8 +955,8 @@
         windowStream.write({
           data: {
             preopenInstanceId,
-            closed: true,
-          },
+            closed: true
+          }
         })
       })
     }
@@ -986,7 +982,7 @@
           return
         }
         const topupStream = this.communicationMux.getStream('topup')
-        const topupHandler = (chunk) => {
+        const topupHandler = chunk => {
           if (chunk.name === 'topup_response') {
             if (chunk.data.success) {
               resolve(chunk.data.success)
