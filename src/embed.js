--- conflicted
+++ resolved
@@ -10,34 +10,6 @@
 import configuration from './config.js'
 import Web3 from 'web3'
 
-<<<<<<< HEAD
-let torusUrl
-let logLevel
-let Web3 = require('web3')
-const sriToolbox = require('sri-toolbox')
-// eslint-disable-next-line no-unused-vars
-window.Web3 = Web3
-
-const iframeIntegrity = 'sha384-Vb3FLwTGGxk5vC+XhA4J0NoeaPUt1TnvE+422mMhqh5d8cbiHJVKM/judK8H8QMS'
-torusUrl = 'https://app.tor.us/v0.0.20'
-logLevel = 'error'
-
-if (process.env.TORUS_BUILD_ENV === 'staging') {
-  torusUrl = 'https://staging.tor.us/v0.0.17'
-  logLevel = 'info'
-} else if (process.env.TORUS_BUILD_ENV === 'testing') {
-  torusUrl = 'https://testing.tor.us'
-  logLevel = 'debug'
-} else if (process.env.TORUS_BUILD_ENV === 'development') {
-  torusUrl = 'https://localhost:3000'
-  logLevel = 'debug'
-}
-
-if (window.torus === undefined) {
-  window.torus = {}
-}
-=======
->>>>>>> 1f12e425
 cleanContextForImports()
 
 // eslint-disable-next-line no-unused-vars
