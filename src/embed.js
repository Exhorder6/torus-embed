--- conflicted
+++ resolved
@@ -24,43 +24,8 @@
   [DISCORD]: true,
 }
 
-<<<<<<< HEAD
-const iframeIntegrity = 'sha384-lySMdrJZggHZ3knaroyxnl6TXlFdg6jZXIN1GLzBeJVU18oA56BKtWCDGxDT/ak/'
-=======
-// need to make sure we aren't affected by overlapping namespaces
-// and that we dont affect the app with our namespace
-// mostly a fix for web3's BigNumber if AMD's "define" is defined...
-let __define
-
-/**
- * Caches reference to global define object and deletes it to
- * avoid conflicts with other global define objects, such as
- * AMD's define function
- */
-function cleanContextForImports() {
-  try {
-    __define = global.define
-    global.define = undefined
-  } catch (_) {
-    log.warn('Torus - global.define could not be deleted.')
-  }
-}
-
-/**
- * Restores global define object from cached reference
- */
-function restoreContextAfterImports() {
-  try {
-    global.define = __define
-  } catch (_) {
-    log.warn('Torus - global.define could not be overwritten.')
-  }
-}
-
-cleanContextForImports()
-
 const iframeIntegrity = 'sha384-Pfhm83NpqQLkwzWtezbc0wuuPjlGjhHwLNwVFeL6GCzsOovqGmULlJTP4sDdUxqc'
->>>>>>> 05417358
+
 const expectedCacheControlHeader = 'max-age=3600'
 
 let thirdPartyCookiesSupported = true
