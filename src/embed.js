--- conflicted
+++ resolved
@@ -146,12 +146,8 @@
       await runOnLoad(this._setupWeb3.bind(this))
       await runOnLoad(async () => {
         const initStream = this.communicationMux.getStream('init_stream')
-<<<<<<< HEAD
-        initStream.write({ name: 'init_stream', data: { enabledVerifiers: this.enabledVerifiers } })
-=======
         initStream.write({ name: 'init_stream', data: { enabledVerifiers: this.enabledVerifiers, whiteLabel: this.whiteLabel } })
 
->>>>>>> 0c6f4b3a
         await this._setProvider(network)
         this.isInitalized = true
       })
@@ -335,226 +331,6 @@
     runOnLoad(bindOnLoad)
   }
 
-<<<<<<< HEAD
-=======
-  /**
-   * Creates the widget
-   */
-  _createWidget(torusUrl) {
-    const link = window.document.createElement('link')
-
-    link.setAttribute('rel', 'stylesheet')
-    link.setAttribute('type', 'text/css')
-    link.setAttribute('href', `${torusUrl}/css/widget.css`)
-
-    this.styleLink = link
-
-    this.torusWidget = htmlToElement('<div id="torusWidget" class="widget"></div>')
-
-    // Loading spinner
-    const spinner = htmlToElement(
-      '<div id="torusSpinner">' +
-        '<div class="torusSpinner__beat beat-odd"></div>' +
-        '<div class="torusSpinner__beat beat-even"></div>' +
-        '<div class="torusSpinner__beat beat-odd"></div>' +
-        '</div>'
-    )
-    this.torusLoadingBtn = htmlToElement('<button disabled class="torus-btn torus-btn--loading"></button>')
-    if (!this.torusButtonVisibility) {
-      this.torusLoadingBtn.style.display = 'none'
-    }
-    this.torusLoadingBtn.appendChild(spinner)
-    this.torusWidget.appendChild(this.torusLoadingBtn)
-
-    // Login button code
-    this.torusLogin = htmlToElement('<button id="torusLogin" class="torus-btn torus-btn--login"></button>')
-    if (!this.torusButtonVisibility) {
-      this.torusLogin.style.display = 'none'
-    }
-    this.torusWidget.appendChild(this.torusLogin)
-
-    // Menu button
-    this.torusMenuBtn = htmlToElement('<button id="torusMenuBtn" class="torus-btn torus-btn--main" />')
-    if (!this.torusButtonVisibility) {
-      this.torusMenuBtn.style.display = 'none'
-    }
-    this.torusWidget.appendChild(this.torusMenuBtn)
-
-    // Speed dial list
-    this.torusSpeedDial = htmlToElement('<ul id="torusWidget__speed-dial-list" style="transition-delay: 0.05s;display: none">')
-    this.torusSpeedDial.style.opacity = '0'
-    const homeBtn = htmlToElement('<li><button class="torus-btn torus-btn--home" title="Wallet Home Page"></button></li>')
-
-    const tooltipNote = htmlToElement('<div class="torus-tooltip-text torus-tooltip-note">Copy public address to clipboard</div>')
-    const tooltipCopied = htmlToElement('<div class="torus-tooltip-text torus-tooltip-copied">Copied!</div>')
-    this.keyBtn = htmlToElement('<button class="torus-btn torus-btn--text">0xe5..</button>')
-    const keyContainer = htmlToElement('<li class="torus-tooltip"></li>')
-
-    keyContainer.appendChild(this.keyBtn)
-    keyContainer.appendChild(tooltipNote)
-    keyContainer.appendChild(tooltipCopied)
-
-    const transferBtn = htmlToElement('<li><button class="torus-btn torus-btn--transfer" title="Wallet Transfer Page"></button></li>')
-
-    this.torusSpeedDial.appendChild(homeBtn)
-    this.torusSpeedDial.appendChild(keyContainer)
-    this.torusSpeedDial.appendChild(transferBtn)
-
-    this.torusWidget.prepend(this.torusSpeedDial)
-
-    // Multiple login modal
-    this.torusLoginModal = htmlToElement('<div id="torus-login-modal"></div>')
-    this.torusLoginModal.style.display = 'none'
-    const modalContainer = htmlToElement(
-      '<div id="torus-login-modal__modal-container">' +
-        '<div id="torus-login-modal__close-container">' +
-        '<span id="torus-login-modal__close">&times;</span>' +
-        '</div>' +
-        '</div>'
-    )
-
-    const modalContent = htmlToElement(
-      `${'<div id="torus-login-modal__modal-content"><div id="torus-login-modal__header-container"><img src="'}` +
-        `${torusUrl}/images/torus-logo-blue.svg` +
-        '"><div id="torus-login-modal__login-header">Login</div></div>' +
-        '</div>'
-    )
-
-    const formContainer = htmlToElement(
-      '<div id="torus-login-modal__form-container">' +
-        '<p id="torus-login-modal__login-subtitle">You are just one step away from your digital wallet</p>' +
-        '</div>'
-    )
-
-    this.googleLogin = htmlToElement(
-      `<button id="torus-login-modal__login-google"><img src="${torusUrl}/img/icons/google.svg">Sign in with Google</button>`
-    )
-
-    // List for other logins
-    const loginList = htmlToElement('<ul id="torus-login-modal__login-list"></ul>')
-    this.facebookLogin = htmlToElement(
-      `${'<li><button id="torus-login-modal__login-btn--facebook" title="Login with Facebook"><img src="'}` +
-        `${torusUrl}/img/icons/facebook.svg"></button></li>`
-    )
-    this.twitchLogin = htmlToElement(
-      `<li><button id="torus-login-modal__login-btn--twitch" title="Login with Twitch"><img src="${torusUrl}/img/icons/twitch.svg` +
-        '"></button></li>'
-    )
-    this.redditLogin = htmlToElement(
-      `<li><button id="torus-login-modal__login-btn--reddit" title="Login with Reddit"><img src="${torusUrl}/img/icons/reddit.svg` +
-        '"></button></li>'
-    )
-    this.discordLogin = htmlToElement(
-      `${'<li><button id="torus-login-modal__login-btn--discord" title="Login with Discord"><img src="'}${torusUrl}/img/icons/discord.svg` +
-        '"></button></li>'
-    )
-
-    if (this.enabledVerifiers[FACEBOOK]) loginList.appendChild(this.facebookLogin)
-    if (this.enabledVerifiers[REDDIT]) loginList.appendChild(this.redditLogin)
-    if (this.enabledVerifiers[TWITCH]) loginList.appendChild(this.twitchLogin)
-    if (this.enabledVerifiers[DISCORD]) loginList.appendChild(this.discordLogin)
-
-    if (this.enabledVerifiers[GOOGLE]) {
-      formContainer.appendChild(this.googleLogin)
-    }
-    formContainer.appendChild(loginList)
-
-    const loginNote = htmlToElement(
-      '<div id="torus-login-modal__login-note">By logging in, you accept Torus\' ' +
-        '<a href="https://docs.tor.us/legal/terms-and-conditions" target="_blank">Terms and Conditions</a></div>'
-    )
-
-    formContainer.appendChild(loginNote)
-    modalContent.appendChild(formContainer)
-
-    modalContainer.appendChild(modalContent)
-    this.torusLoginModal.appendChild(modalContainer)
-
-    // Append login codes to widget
-    this.torusWidget.appendChild(this.torusLoginModal)
-
-    // Set whitelabel
-    this.setEmbedWhiteLabel(this.torusWidget)
-
-    // Iframe code
-    this.torusIframe = htmlToElement(`<iframe id="torusIframe" frameBorder="0" src="${torusUrl}/popup"></iframe>`)
-    // Setup on load code
-    const bindOnLoad = () => {
-      this.torusLogin.addEventListener('click', () => {
-        this._showLoginPopup(false)
-      })
-
-      homeBtn.addEventListener('click', () => {
-        this.showWallet()
-        this._toggleSpeedDial()
-      })
-
-      transferBtn.addEventListener('click', () => {
-        this.showWallet('transfer')
-        this._toggleSpeedDial()
-      })
-
-      this.keyBtn.addEventListener('click', () => {
-        const publicKey = htmlToElement(`<input type="text" value="${this.ethereum.selectedAddress}">`)
-        this.torusWidget.prepend(publicKey)
-        publicKey.select()
-        publicKey.setSelectionRange(0, 99999) // For mobile
-
-        document.execCommand('copy')
-        this.torusWidget.removeChild(publicKey)
-
-        tooltipCopied.classList.add('active')
-        tooltipNote.classList.add('active')
-
-        setTimeout(() => {
-          tooltipCopied.classList.remove('active')
-          tooltipNote.classList.remove('active')
-          this._toggleSpeedDial()
-        }, 1000)
-      })
-
-      this.torusMenuBtn.addEventListener('click', () => {
-        this._toggleSpeedDial()
-      })
-
-      // Login Modal Listeners
-      modalContainer.querySelector('#torus-login-modal__close').addEventListener('click', () => {
-        this.torusLoginModal.style.display = 'none'
-        if (this.modalCloseHandler) this.modalCloseHandler()
-        delete this.modalCloseHandler
-      })
-    }
-
-    const attachOnLoad = () => {
-      window.document.head.appendChild(link)
-      window.document.body.appendChild(this.torusWidget)
-    }
-
-    runOnLoad(attachOnLoad)
-    runOnLoad(bindOnLoad)
-
-    switch (this.buttonPosition) {
-      case 'top-left':
-        this.torusWidget.style.top = '34px'
-        this.torusWidget.style.left = '34px'
-        break
-      case 'top-right':
-        this.torusWidget.style.top = '34px'
-        this.torusWidget.style.right = '34px'
-        break
-      case 'bottom-right':
-        this.torusWidget.style.bottom = '34px'
-        this.torusWidget.style.right = '34px'
-        break
-      case 'bottom-left':
-      default:
-        this.torusWidget.style.bottom = '34px'
-        this.torusWidget.style.left = '34px'
-        break
-    }
-  }
-
->>>>>>> 0c6f4b3a
   _updateKeyBtnAddress(selectedAddress) {
     this.keyBtn.innerText = selectedAddress && `${selectedAddress.slice(0, 4)}..`
   }
