{
  "name": "@toruslabs/torus-embed",
<<<<<<< HEAD
  "version": "0.0.15",
=======
  "version": "0.0.17",
>>>>>>> 87667c4b
  "description": "Embed script for Torus",
  "directories": {
    "test": "test"
  },
  "repository": {
    "type": "git",
    "url": "git+https://github.com/torusresearch/torus-embed.git"
  },
  "scripts": {
    "build": "cross-env TORUS_BUILD_ENV=production npm run build-embed:production && npm run pre-build",
    "build:staging": "cross-env TORUS_BUILD_ENV=staging npm run build-embed:staging && npm run pre-build",
    "build:dev": "cross-env TORUS_BUILD_ENV=development npm run build-embed:dev && npm run pre-build",
    "build-embed:production": "cross-env TORUS_BUILD_ENV=production node ./scripts/createEmbed.js",
    "build-embed:staging": "cross-env TORUS_BUILD_ENV=staging node ./scripts/createEmbed.js && npm run test:build-embed",
    "build-embed:dev": "cross-env TORUS_BUILD_ENV=development node ./scripts/createEmbed.js && npm run test:build-embed",
    "lint:es": "eslint ./src/views/* --fix",
    "pre-build": ". ./scripts/calculateIntegrity.sh",
    "test:e2e": "node ./test/e2e/puppeteer.js",
    "test:e2e:headful": "node ./test/e2e/puppeteer.js false",
    "test:build-embed": "mocha --exit ./test/compile/Web3Test.js",
    "update:gist": ". ./scripts/updateGistIntegrity.sh"
  },
  "dependencies": {
    "buffer": "^5.2.1",
    "json-rpc-engine": "^5.0.0",
    "json-rpc-middleware-stream": "^2.1.1",
    "loglevel": "^1.6.2",
    "obj-multiplex": "^1.0.0",
    "obs-store": "^4.0.2",
    "post-message-stream": "^3.0.0",
    "readable-stream": "^3.4.0",
    "sri-toolbox": "^0.2.0",
    "through2": "^3.0.1",
    "web3": "0.20.7"
  },
  "devDependencies": {
    "@babel/core": "^7.4.5",
    "assert": "^2.0.0",
    "browserify": "^16.2.3",
    "cross-env": "^5.2.0",
    "discify": "^1.6.3",
    "envify": "^4.1.0",
    "eslint": "^5.16.0",
    "eslint-config-airbnb-base": "^13.1.0",
    "eslint-config-prettier": "^4.3.0",
    "eslint-config-standard": "^12.0.0",
    "eslint-plugin-flowtype": "^3.9.1",
    "eslint-plugin-html": "^5.0.5",
    "eslint-plugin-import": "^2.17.3",
    "eslint-plugin-mocha": "^5.3.0",
    "eslint-plugin-node": "^9.1.0",
    "eslint-plugin-prettier": "^3.1.0",
    "eslint-plugin-promise": "^4.1.1",
    "eslint-plugin-standard": "^4.0.0",
    "mocha": "^6.1.4",
    "mocha-eslint": "^5.0.0",
    "prettier": "^1.17.1",
    "puppeteer": "^1.17.0",
    "uglifyify": "^5.0.1"
  },
  "mocha": {
    "timeout": 0
  },
  "keywords": [
    "torus",
    "wallet",
    "ERC20",
    "Ethereum",
    "embed",
    "login",
    "OAuth",
    "crypto"
  ],
  "author": "Torus Labs",
  "license": "MIT",
  "bugs": {
    "url": "https://github.com/torusresearch/torus-embed/issues"
  },
  "homepage": "https://github.com/torusresearch/torus-embed#readme",
  "browserslist": [
    "> 1%",
    "last 2 versions",
    "not ie <= 8"
  ],
  "engines": {
    "node": "10.x"
  }
}<|MERGE_RESOLUTION|>--- conflicted
+++ resolved
@@ -1,10 +1,6 @@
 {
   "name": "@toruslabs/torus-embed",
-<<<<<<< HEAD
-  "version": "0.0.15",
-=======
   "version": "0.0.17",
->>>>>>> 87667c4b
   "description": "Embed script for Torus",
   "directories": {
     "test": "test"
