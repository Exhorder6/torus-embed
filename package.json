{
  "name": "@toruslabs/torus-embed",
  "version": "1.5.4",
  "description": "Embed script for Torus",
  "main": "dist/torus.cjs.js",
  "unpkg": "dist/torus.umd.min.js",
  "jsdelivr": "dist/torus.umd.min.js",
  "types": "types/embed.d.ts",
  "files": [
    "dist",
    "types"
  ],
  "repository": {
    "type": "git",
    "url": "git+https://github.com/torusresearch/torus-embed.git"
  },
  "scripts": {
    "build": "rimraf ./dist && parallel-webpack --no-stats",
    "lint:js": "eslint --fix 'src/**/*.js'",
    "prepack": "npm run build",
    "test:e2e": "node ./test/e2e/puppeteer.js",
    "test:e2e:headful": "node ./test/e2e/puppeteer.js false",
    "test:build-embed": "mocha --exit ./test/compile/Web3Test.js"
  },
  "peerDependencies": {
    "@babel/runtime": "^7.10.3"
  },
  "dependencies": {
    "@chaitanyapotti/random-id": "^1.0.3",
<<<<<<< HEAD
    "@connext/channel-provider": "^6.3.1",
    "@toruslabs/fetch-node-details": "^2.2.0",
    "@toruslabs/torus.js": "^2.1.0",
=======
    "@toruslabs/fetch-node-details": "^2.2.6",
    "@toruslabs/torus.js": "^2.1.9",
>>>>>>> 3d6693c0
    "create-hash": "^1.2.0",
    "deepmerge": "^4.2.2",
    "eth-json-rpc-errors": "^2.0.2",
    "fast-deep-equal": "^3.1.3",
    "json-rpc-engine": "^5.1.8",
    "json-rpc-middleware-stream": "^2.1.1",
    "loglevel": "^1.6.8",
    "obj-multiplex": "^1.0.0",
    "obs-store": "^4.0.3",
    "post-message-stream": "^3.0.0",
    "pump": "^3.0.0",
    "safe-event-emitter": "^1.0.1",
    "web3": "^0.20.7"
  },
  "devDependencies": {
    "@babel/cli": "^7.10.3",
    "@babel/core": "^7.10.3",
    "@babel/plugin-proposal-class-properties": "^7.10.1",
    "@babel/plugin-proposal-object-rest-spread": "^7.10.3",
    "@babel/plugin-transform-runtime": "^7.10.3",
    "@babel/preset-env": "^7.10.3",
    "@babel/runtime-corejs3": "^7.10.3",
    "assert": "^2.0.0",
    "babel-eslint": "^10.1.0",
    "babel-loader": "^8.1.0",
    "cross-env": "^7.0.2",
    "eslint": "^7.3.1",
    "eslint-config-airbnb-base": "^14.2.0",
    "eslint-config-prettier": "^6.11.0",
    "eslint-config-standard": "^14.1.1",
    "eslint-loader": "^4.0.2",
    "eslint-plugin-babel": "^5.3.0",
    "eslint-plugin-flowtype": "^5.1.3",
    "eslint-plugin-import": "^2.21.2",
    "eslint-plugin-mocha": "^7.0.1",
    "eslint-plugin-node": "^11.1.0",
    "eslint-plugin-prettier": "^3.1.4",
    "eslint-plugin-promise": "^4.2.1",
    "eslint-plugin-simple-import-sort": "^5.0.3",
    "eslint-plugin-standard": "^4.0.1",
    "express": "^4.17.1",
    "husky": "^4.2.5",
    "lint-staged": "^10.2.11",
    "mocha": "^8.0.1",
    "mocha-eslint": "^6.0.0",
    "parallel-webpack": "^2.6.0",
    "prettier": "^2.0.5",
    "puppeteer": "^4.0.0",
    "rimraf": "^3.0.2",
    "uglifyify": "^5.0.2",
    "webpack": "^4.43.0",
    "webpack-cli": "^3.3.12"
  },
  "mocha": {
    "timeout": 0
  },
  "keywords": [
    "torus",
    "wallet",
    "ERC20",
    "Ethereum",
    "embed",
    "login",
    "OAuth",
    "crypto"
  ],
  "author": "Torus Labs",
  "license": "MIT",
  "bugs": {
    "url": "https://github.com/torusresearch/torus-embed/issues"
  },
  "homepage": "https://github.com/torusresearch/torus-embed#readme",
  "browserslist": [
    "> 1%",
    "last 2 versions",
    "not ie <= 8"
  ],
  "husky": {
    "hooks": {
      "pre-commit": "lint-staged"
    }
  },
  "lint-staged": {
    "*.js": [
      "npm run lint:js --",
      "prettier --write 'src/**/*.js'"
    ],
    "*.{json}": [
      "prettier --write 'src/**/*.json'"
    ]
  }
}<|MERGE_RESOLUTION|>--- conflicted
+++ resolved
@@ -27,14 +27,9 @@
   },
   "dependencies": {
     "@chaitanyapotti/random-id": "^1.0.3",
-<<<<<<< HEAD
-    "@connext/channel-provider": "^6.3.1",
-    "@toruslabs/fetch-node-details": "^2.2.0",
-    "@toruslabs/torus.js": "^2.1.0",
-=======
+    "@connext/channel-provider": "7.0.0-alpha.8",
     "@toruslabs/fetch-node-details": "^2.2.6",
     "@toruslabs/torus.js": "^2.1.9",
->>>>>>> 3d6693c0
     "create-hash": "^1.2.0",
     "deepmerge": "^4.2.2",
     "eth-json-rpc-errors": "^2.0.2",
