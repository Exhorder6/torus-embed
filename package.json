--- conflicted
+++ resolved
@@ -67,15 +67,9 @@
     "eslint-plugin-promise": "^4.2.1",
     "eslint-plugin-standard": "^4.0.1",
     "express": "^4.17.1",
-<<<<<<< HEAD
-    "husky": "^4.0.10",
-    "lint-staged": "^10.0.1",
-    "mocha": "^7.0.0",
-=======
     "husky": "^4.2.1",
     "lint-staged": "^10.0.3",
     "mocha": "^7.0.1",
->>>>>>> d3c738e9
     "mocha-eslint": "^6.0.0",
     "prettier": "^1.19.1",
     "puppeteer": "^2.1.0",
