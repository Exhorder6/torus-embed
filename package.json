{
  "name": "@toruslabs/torus-embed",
<<<<<<< HEAD
  "version": "1.4.4",
=======
  "version": "1.4.3",
>>>>>>> 7b352af0
  "description": "Embed script for Torus",
  "main": "dist/torus.cjs.js",
  "unpkg": "dist/torus.umd.min.js",
  "jsdelivr": "dist/torus.umd.min.js",
  "types": "types/embed.d.ts",
  "files": [
    "dist",
    "types"
  ],
  "repository": {
    "type": "git",
    "url": "git+https://github.com/torusresearch/torus-embed.git"
  },
  "scripts": {
    "build": "rimraf ./dist && parallel-webpack --no-stats",
    "lint:js": "eslint --fix 'src/**/*.js'",
    "prepack": "npm run build",
    "test:e2e": "node ./test/e2e/puppeteer.js",
    "test:e2e:headful": "node ./test/e2e/puppeteer.js false",
    "test:build-embed": "mocha --exit ./test/compile/Web3Test.js"
  },
  "peerDependencies": {
    "@babel/runtime-corejs3": "^7.9.2"
  },
  "dependencies": {
    "@chaitanyapotti/random-id": "^1.0.3",
    "@toruslabs/fetch-node-details": "^2.2.1",
    "@toruslabs/torus.js": "^2.1.2",
    "create-hash": "^1.2.0",
    "deepmerge": "^4.2.2",
    "eth-json-rpc-errors": "^2.0.2",
    "fast-deep-equal": "^3.1.1",
    "json-rpc-engine": "^5.1.8",
    "json-rpc-middleware-stream": "^2.1.1",
    "loglevel": "^1.6.7",
    "obj-multiplex": "^1.0.0",
    "obs-store": "^4.0.3",
    "post-message-stream": "^3.0.0",
    "pump": "^3.0.0",
    "safe-event-emitter": "^1.0.1",
    "web3": "^0.20.7"
  },
  "devDependencies": {
    "@babel/cli": "^7.8.4",
    "@babel/core": "^7.9.0",
    "@babel/plugin-proposal-class-properties": "^7.8.3",
    "@babel/plugin-proposal-object-rest-spread": "^7.9.5",
    "@babel/plugin-transform-runtime": "^7.9.0",
    "@babel/preset-env": "^7.9.5",
    "@babel/runtime-corejs3": "^7.9.2",
    "assert": "^2.0.0",
    "babel-eslint": "^10.1.0",
    "babel-loader": "^8.1.0",
    "cross-env": "^7.0.2",
    "eslint": "^6.8.0",
    "eslint-config-airbnb-base": "^14.1.0",
    "eslint-config-prettier": "^6.10.1",
    "eslint-config-standard": "^14.1.1",
    "eslint-loader": "^4.0.0",
    "eslint-plugin-babel": "^5.3.0",
    "eslint-plugin-flowtype": "^4.7.0",
    "eslint-plugin-import": "^2.20.2",
    "eslint-plugin-mocha": "^6.3.0",
    "eslint-plugin-node": "^11.1.0",
    "eslint-plugin-prettier": "^3.1.3",
    "eslint-plugin-promise": "^4.2.1",
    "eslint-plugin-simple-import-sort": "^5.0.2",
    "eslint-plugin-standard": "^4.0.1",
    "express": "^4.17.1",
    "husky": "^4.2.5",
    "lint-staged": "^10.1.3",
    "mocha": "^7.1.1",
    "mocha-eslint": "^6.0.0",
    "parallel-webpack": "^2.6.0",
    "prettier": "^2.0.4",
    "puppeteer": "^2.1.1",
    "rimraf": "^3.0.2",
    "uglifyify": "^5.0.2",
    "webpack": "^4.42.1",
    "webpack-cli": "^3.3.11"
  },
  "mocha": {
    "timeout": 0
  },
  "keywords": [
    "torus",
    "wallet",
    "ERC20",
    "Ethereum",
    "embed",
    "login",
    "OAuth",
    "crypto"
  ],
  "author": "Torus Labs",
  "license": "MIT",
  "bugs": {
    "url": "https://github.com/torusresearch/torus-embed/issues"
  },
  "homepage": "https://github.com/torusresearch/torus-embed#readme",
  "browserslist": [
    "> 1%",
    "last 2 versions",
    "not ie <= 8"
  ],
  "husky": {
    "hooks": {
      "pre-commit": "lint-staged"
    }
  },
  "lint-staged": {
    "*.js": [
      "npm run lint:js --",
      "prettier --write 'src/**/*.js'"
    ],
    "*.{json}": [
      "prettier --write 'src/**/*.json'"
    ]
  }
}<|MERGE_RESOLUTION|>--- conflicted
+++ resolved
@@ -1,10 +1,6 @@
 {
   "name": "@toruslabs/torus-embed",
-<<<<<<< HEAD
-  "version": "1.4.4",
-=======
   "version": "1.4.3",
->>>>>>> 7b352af0
   "description": "Embed script for Torus",
   "main": "dist/torus.cjs.js",
   "unpkg": "dist/torus.umd.min.js",
