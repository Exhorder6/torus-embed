{
  "name": "@toruslabs/torus-embed",
<<<<<<< HEAD
  "version": "1.1.1",
=======
  "version": "1.2.3",
>>>>>>> d1773ae5
  "description": "Embed script for Torus",
  "main": "index.js",
  "types": "index.d.ts",
  "directories": {
    "test": "test"
  },
  "repository": {
    "type": "git",
    "url": "git+https://github.com/torusresearch/torus-embed.git"
  },
  "scripts": {
    "build:babel": "babel ./src --out-dir dist/ && cp ./src/embed.d.ts ./dist/embed.d.ts",
    "build": "rimraf ./dist && npm run build:babel && npm run build-embed && npm run post-build",
    "build:staging": "rimraf ./dist && npm run build:babel && npm run build-embed:staging && npm run post-build",
    "build:testing": "rimraf ./dist && npm run build:babel && npm run build-embed:testing && npm run post-build",
    "build:dev": "rimraf ./dist && npm run build:babel && npm run build-embed:dev && npm run post-build",
    "build:alpha5": "rimraf ./dist && npm run build:babel && npm run build-embed:alpha5 && npm run post-build",
    "build-embed": "cross-env TORUS_BUILD_ENV=production node ./scripts/createEmbed.js",
    "build-embed:staging": "cross-env TORUS_BUILD_ENV=staging node ./scripts/createEmbed.js",
    "build-embed:testing": "cross-env TORUS_BUILD_ENV=testing node ./scripts/createEmbed.js",
    "build-embed:dev": "cross-env TORUS_BUILD_ENV=development node ./scripts/createEmbed.js",
    "build-embed:alpha5": "cross-env TORUS_BUILD_ENV=alpha5 node ./scripts/createEmbed.js",
    "lint:js": "eslint --fix src/**/*.js",
    "post-build": ". ./scripts/calculateIntegrity.sh",
    "prepack": "npm run build",
    "test:e2e": "node ./test/e2e/puppeteer.js",
    "test:e2e:headful": "node ./test/e2e/puppeteer.js false",
    "test:build-embed": "mocha --exit ./test/compile/Web3Test.js",
    "update:gist": ". ./scripts/updateGistIntegrity.sh"
  },
  "dependencies": {
    "@chaitanyapotti/random-id": "^1.0.3",
    "@toruslabs/fetch-node-details": "^2.0.2",
    "@toruslabs/torus.js": "^1.0.7",
    "eth-json-rpc-errors": "^2.0.2",
    "fast-deep-equal": "^3.1.1",
    "json-rpc-engine": "^5.1.8",
    "json-rpc-middleware-stream": "^2.1.1",
    "loglevel": "^1.6.7",
    "obj-multiplex": "^1.0.0",
    "obs-store": "^4.0.3",
    "post-message-stream": "^3.0.0",
    "pump": "^3.0.0",
    "readable-stream": "^3.6.0",
    "safe-event-emitter": "^1.0.1",
    "sri-toolbox": "^0.2.0",
    "through2": "^3.0.1",
    "web3": "^0.20.7"
  },
  "devDependencies": {
    "@babel/cli": "^7.8.4",
    "@babel/core": "^7.8.7",
    "@babel/plugin-proposal-class-properties": "^7.8.3",
    "@babel/plugin-proposal-object-rest-spread": "^7.8.3",
    "@babel/plugin-transform-runtime": "^7.8.3",
    "@babel/preset-env": "^7.8.7",
    "assert": "^2.0.0",
    "babel-eslint": "^10.1.0",
    "browserify": "^16.5.0",
    "cross-env": "^7.0.2",
    "discify": "^1.6.3",
    "envify": "^4.1.0",
    "eslint": "^6.8.0",
    "eslint-config-airbnb-base": "^14.1.0",
    "eslint-config-prettier": "^6.10.0",
    "eslint-config-standard": "^14.1.0",
    "eslint-plugin-babel": "^5.3.0",
    "eslint-plugin-flowtype": "^4.6.0",
    "eslint-plugin-import": "^2.20.1",
    "eslint-plugin-mocha": "^6.3.0",
    "eslint-plugin-node": "^11.0.0",
    "eslint-plugin-prettier": "^3.1.2",
    "eslint-plugin-promise": "^4.2.1",
    "eslint-plugin-simple-import-sort": "^5.0.2",
    "eslint-plugin-standard": "^4.0.1",
    "express": "^4.17.1",
    "husky": "^4.2.3",
    "lint-staged": "^10.0.8",
    "mocha": "^7.1.0",
    "mocha-eslint": "^6.0.0",
    "prettier": "^1.19.1",
    "puppeteer": "^2.1.1",
    "rimraf": "^3.0.2",
    "uglifyify": "^5.0.2"
  },
  "mocha": {
    "timeout": 0
  },
  "keywords": [
    "torus",
    "wallet",
    "ERC20",
    "Ethereum",
    "embed",
    "login",
    "OAuth",
    "crypto"
  ],
  "author": "Torus Labs",
  "license": "MIT",
  "bugs": {
    "url": "https://github.com/torusresearch/torus-embed/issues"
  },
  "homepage": "https://github.com/torusresearch/torus-embed#readme",
  "browserslist": [
    "> 1%",
    "last 2 versions",
    "not ie <= 8"
  ],
  "engines": {
    "node": ">=8.0.0"
  },
  "husky": {
    "hooks": {
      "pre-commit": "lint-staged"
    }
  },
  "lint-staged": {
    "*.js": [
      "npm run lint:js --",
      "prettier --write **/*.js"
    ],
    "*.{json}": [
      "prettier --write **/*.json",
      "prettier --write **/*.css"
    ]
  }
}<|MERGE_RESOLUTION|>--- conflicted
+++ resolved
@@ -1,10 +1,6 @@
 {
   "name": "@toruslabs/torus-embed",
-<<<<<<< HEAD
-  "version": "1.1.1",
-=======
   "version": "1.2.3",
->>>>>>> d1773ae5
   "description": "Embed script for Torus",
   "main": "index.js",
   "types": "index.d.ts",
